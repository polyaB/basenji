--- conflicted
+++ resolved
@@ -23,17 +23,9 @@
 import numpy as np
 import tensorflow as tf
 
-<<<<<<< HEAD
-
 # TFRecord constants
 TFR_INPUT = 'sequence'
 TFR_OUTPUT = 'target'
-
-=======
-# TFRecord constants
-TFR_INPUT = 'sequence'
-TFR_OUTPUT = 'target'
->>>>>>> 10fea4c2
 
 def file_to_records(filename):
   return tf.data.TFRecordDataset(filename, compression_type='ZLIB')
@@ -73,19 +65,6 @@
     self.seq_length_crop = seq_length_crop
     self.mode = mode
     self.tfr_pattern = tfr_pattern
-<<<<<<< HEAD
-
-    # read data parameters
-    data_stats_file = '%s/statistics.json' % self.data_dir
-    with open(data_stats_file) as data_stats_open:
-      data_stats = json.load(data_stats_open)
-    self.seq_length = data_stats['seq_length']
-
-    self.seq_depth = data_stats.get('seq_depth', 4)
-    self.target_length = data_stats['target_length']
-    self.num_targets = data_stats['num_targets']
-
-=======
 
     # read data parameters
     data_stats_file = '%s/statistics.json' % self.data_dir
@@ -97,7 +76,6 @@
     self.target_length = data_stats['target_length']
     self.num_targets = data_stats['num_targets']
     
->>>>>>> 10fea4c2
     if self.tfr_pattern is None:
       self.tfr_path = '%s/tfrecords/%s-*.tfr' % (self.data_dir, self.split_label)
       self.num_seqs = data_stats['%s_seqs' % self.split_label]
@@ -132,11 +110,7 @@
         sequence = tf.reshape(sequence, [self.seq_length, self.seq_depth])
         if self.seq_length_crop is not None:
           crop_len = (self.seq_length - self.seq_length_crop) // 2
-<<<<<<< HEAD
-          sequence = sequence[crop_len:-crop_len, :]
-=======
           sequence = sequence[crop_len:-crop_len,:]
->>>>>>> 10fea4c2
         sequence = tf.cast(sequence, tf.float32)
 
       # decode targets
@@ -167,21 +141,12 @@
 
       # interleave files
       dataset = dataset.interleave(map_func=file_to_records,
-<<<<<<< HEAD
-                                   cycle_length=cycle_length,
-                                   num_parallel_calls=tf.data.experimental.AUTOTUNE)
-
-      # shuffle
-      dataset = dataset.shuffle(buffer_size=self.shuffle_buffer,
-                                reshuffle_each_iteration=True)
-=======
         cycle_length=cycle_length,
         num_parallel_calls=tf.data.experimental.AUTOTUNE)
 
       # shuffle
       dataset = dataset.shuffle(buffer_size=self.shuffle_buffer,
         reshuffle_each_iteration=True)
->>>>>>> 10fea4c2
 
     # valid/test
     else:
@@ -205,6 +170,7 @@
 
     # hold on
     self.dataset = dataset
+
 
   def compute_stats(self):
     """ Iterate over the TFRecords to count sequences, and infer
@@ -223,27 +189,19 @@
     # for (seq_raw, genome), targets_raw in dataset:
     for seq_raw, targets_raw in dataset:
       # infer seq_depth
-<<<<<<< HEAD
-      seq_1hot = seq_raw.numpy().reshape((self.seq_length, -1))
-=======
       seq_1hot = seq_raw.numpy().reshape((self.seq_length,-1))
->>>>>>> 10fea4c2
       if self.seq_depth is None:
         self.seq_depth = seq_1hot.shape[-1]
       else:
-        assert (self.seq_depth == seq_1hot.shape[-1])
+        assert(self.seq_depth == seq_1hot.shape[-1])
 
       # infer num_targets
-<<<<<<< HEAD
-      targets1 = targets_raw.numpy().reshape(self.target_length, -1)
-=======
       targets1 = targets_raw.numpy().reshape(self.target_length,-1)
->>>>>>> 10fea4c2
       if self.num_targets is None:
         self.num_targets = targets1.shape[-1]
         targets_nonzero = ((targets1 != 0).sum(axis=0) > 0)
       else:
-        assert (self.num_targets == targets1.shape[-1])
+        assert(self.num_targets == targets1.shape[-1])
         targets_nonzero = np.logical_or(targets_nonzero, (targets1 != 0).sum(axis=0) > 0)
 
       # count sequences
@@ -252,20 +210,12 @@
     # warn user about nonzero targets
     if self.num_seqs > 0:
       self.num_targets_nonzero = (targets_nonzero > 0).sum()
-<<<<<<< HEAD
-      print('%s has %d sequences with %d/%d targets' % (
-      self.tfr_path, self.num_seqs, self.num_targets_nonzero, self.num_targets), flush=True)
-=======
       print('%s has %d sequences with %d/%d targets' % (self.tfr_path, self.num_seqs, self.num_targets_nonzero, self.num_targets), flush=True)
->>>>>>> 10fea4c2
     else:
       self.num_targets_nonzero = None
       print('%s has %d sequences with 0 targets' % (self.tfr_path, self.num_seqs), flush=True)
 
-<<<<<<< HEAD
-=======
-
->>>>>>> 10fea4c2
+
   def numpy(self, return_inputs=True, return_outputs=True, step=1):
     """ Convert TFR inputs and/or outputs to numpy arrays."""
     with tf.name_scope('numpy'):
@@ -290,32 +240,18 @@
     for seq_raw, targets_raw in dataset:
       # sequence
       if return_inputs:
-<<<<<<< HEAD
-        seq_1hot = seq_raw.numpy().reshape((self.seq_length, -1))
-        if self.seq_length_crop is not None:
-          crop_len = (self.seq_length - self.seq_length_crop) // 2
-          seq_1hot = seq_1hot[crop_len:-crop_len, :]
-=======
         seq_1hot = seq_raw.numpy().reshape((self.seq_length,-1))
         if self.seq_length_crop is not None:
           crop_len = (self.seq_length - self.seq_length_crop) // 2
           seq_1hot = seq_1hot[crop_len:-crop_len,:]
->>>>>>> 10fea4c2
         seqs_1hot.append(seq_1hot)
 
       # targets
       if return_outputs:
-<<<<<<< HEAD
-        targets1 = targets_raw.numpy().reshape((self.target_length, -1))
-        if step > 1:
-          step_i = np.arange(0, self.target_length, step)
-          targets1 = targets1[step_i, :]
-=======
         targets1 = targets_raw.numpy().reshape((self.target_length,-1))
         if step > 1:
           step_i = np.arange(0, self.target_length, step)
           targets1 = targets1[step_i,:]
->>>>>>> 10fea4c2
         targets.append(targets1)
 
     # make arrays
