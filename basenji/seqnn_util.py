"""
General utility code for test-time interraction with a SeqNN model.
"""

from __future__ import absolute_import
from __future__ import division
from __future__ import print_function

import pdb
import numpy as np
import tensorflow as tf

from basenji.dna_io import hot1_augment
from basenji import accuracy


class SeqNNModel(object):

  def build_grads(self, layers=[0]):
    ''' Build gradient ops for predictions summed across the sequence for
         each target with respect to some set of layers.
    In
      layers: Optional layer subset list
    '''

    self.grad_layers = layers
    self.grad_ops = []

    for ti in range(self.hp.num_targets):
      grad_ti_op = tf.gradients(self.preds_train[:,:,ti], [self.layer_reprs[li] for li in self.grad_layers])
      self.grad_ops.append(grad_ti_op)


  def build_grads_genes(self, gene_seqs, layers=[0]):
    ''' Build gradient ops for TSS position-specific predictions
         for each target with respect to some set of layers.
    In
      gene_seqs:  GeneSeq list, from which to extract TSS positions
      layers:     Layer subset list.
    '''

    # save layer indexes
    self.grad_layers = layers

    # initialize ops
    self.grad_pos_ops = []

    # determine TSS positions
    tss_pos = set()
    for gene_seq in gene_seqs:
      for tss in gene_seq.tss_list:
        tss_pos.add(tss.seq_bin(width=self.hp.target_pool,
                                pred_buffer=self.hp.batch_buffer))

    # for each position
    for pi in range(self.preds_length):
      self.grad_pos_ops.append([])

      # if it's a TSS position
      if pi in tss_pos:
        # build position-specific, target-specific gradient ops
        for ti in range(self.hp.num_targets):
          grad_piti_op = tf.gradients(self.preds_eval[:,pi,ti],
                                      [self.layer_reprs[li] for li in self.grad_layers])
          self.grad_pos_ops[-1].append(grad_piti_op)


  def gradients(self,
                sess,
                batcher,
                rc=False,
                shifts=[0],
                mc_n=0,
                return_all=False):
    """ Compute predictions on a test set.

        In
         sess: TensorFlow session
         batcher: Batcher class with sequence(s)
         rc: Average predictions from the forward and reverse complement sequences.
         shifts:
         mc_n:
         return_all: Return all ensemble predictions.

        Out
         layer_grads: [S (sequences) x T (targets) x P (seq position) x U (Units layer i) array] * (L layers)
         layer_reprs: [S (sequences) x P (seq position) x U (Units layer i) array] * (L layers)
         preds:
        """

    #######################################################################
    # determine ensemble iteration parameters

    ensemble_fwdrc = []
    ensemble_shifts = []
    for shift in shifts:
      ensemble_fwdrc.append(True)
      ensemble_shifts.append(shift)
      if rc:
        ensemble_fwdrc.append(False)
        ensemble_shifts.append(shift)

    if mc_n > 0:
      # setup feed dict
      fd = self.set_mode('test_mc')

    else:
      # setup feed dict
      fd = self.set_mode('test')

      # co-opt the variable to represent
      # iterations per fwdrc/shift.
      mc_n = 1

    # total ensemble predictions
    all_n = mc_n * len(ensemble_fwdrc)


    #######################################################################
    # initialize data structures

    # initialize gradients
    #  (I need a list for layers because the sizes are different within)
    #  (Targets up front, because I need to run their ops one by one)
    layer_reprs = []
    layer_grads = []
    layer_reprs_all = []
    layer_grads_all = []

    for lii in range(len(self.grad_layers)):
      li = self.grad_layers[lii]
      layer_seq_len = self.layer_reprs[li].shape[1].value
      layer_units = self.layer_reprs[li].shape[2].value

      lr = np.zeros((batcher.num_seqs, layer_seq_len, layer_units),
                    dtype='float32')
      layer_reprs.append(lr)

      lg = np.zeros((self.hp.num_targets, batcher.num_seqs,
                      layer_seq_len, layer_units),
                      dtype='float32')
      layer_grads.append(lg)

      if return_all:
        lra = np.zeros((batcher.num_seqs, layer_seq_len, layer_units, all_n),
                        dtype='float32')
        layer_reprs_all.append(lra)

        lgr = np.zeros((self.hp.num_targets, batcher.num_seqs,
                        layer_seq_len, layer_units, all_n),
                        dtype='float32')
        layer_grads_all.append(lgr)


    # initialize predictions
    preds = np.zeros((batcher.num_seqs, self.preds_length, self.hp.num_targets),
                      dtype='float32')

    if return_all:
      preds_all = np.zeros((batcher.num_seqs, self.preds_length,
                            self.hp.num_targets, all_n),
                            dtype='float32')

    #######################################################################
    # compute

    # sequence index
    si = 0

    # get first batch
    Xb, _, _, Nb = batcher.next()

    while Xb is not None:
      # ensemble predict
      preds_batch, layer_reprs_batch, layer_grads_batch = self._gradients_ensemble(
        sess, fd, Xb, ensemble_fwdrc, ensemble_shifts, mc_n, return_all=return_all)

      # unpack
      if return_all:
        preds_batch, preds_batch_all = preds_batch
        layer_reprs_batch, layer_reprs_batch_all = layer_reprs_batch
        layer_grads_batch, layer_grads_batch_all = layer_grads_batch

      # accumulate predictions
      preds[si:si+Nb,:,:] = preds_batch[:Nb,:,:]
      if return_all:
        preds_all[si:si+Nb,:,:,:] = preds_batch_all[:Nb,:,:,:]

      # accumulate representations
      for lii in range(len(self.grad_layers)):
        layer_reprs[lii][si:si+Nb] = layer_reprs_batch[lii][:Nb]
        if return_all:
          layer_reprs_all[lii][si:si+Nb] = layer_reprs_batch_all[lii][:Nb]

      # accumulate gradients
      for lii in range(len(self.grad_layers)):
        for ti in range(self.hp.num_targets):
          layer_grads[lii][ti,si:si+Nb,:,:] = layer_grads_batch[lii][ti,:Nb,:,:]
          if return_all:
            layer_grads_all[lii][ti,si:si+Nb,:,:,:] = layer_grads_batch_all[lii][ti,:Nb,:,:,:]

      # update sequence index
      si += Nb

      # next batch
      Xb, _, _, Nb = batcher.next()

    # reset training batcher
    batcher.reset()


    #######################################################################
    # modify and return

    # move sequences to front
    for lii in range(len(self.grad_layers)):
      layer_grads[lii] = np.transpose(layer_grads[lii], [1,0,2,3])
      if return_all:
        layer_grads_all[lii] = np.transpose(layer_grads_all[lii], [1,0,2,3,4])

    if return_all:
      return layer_grads, layer_reprs, preds, layer_grads_all, layer_reprs_all, preds_all
    else:
      return layer_grads, layer_reprs, preds


  def _gradients_ensemble(self, sess, fd, Xb,
                          ensemble_fwdrc, ensemble_shifts, mc_n,
                          return_var=False, return_all=False):
    """ Compute gradients over an ensemble of input augmentations.

      In
       sess: TensorFlow session
       fd: feed dict
       Xb: input data
       ensemble_fwdrc:
       ensemble_shifts:
       mc_n:
       return_var:
       return_all: Return all ensemble predictions.

      Out
       preds:
       layer_reprs:
       layer_grads
    """

    # initialize batch predictions
    preds = np.zeros((Xb.shape[0], self.preds_length, self.hp.num_targets), dtype='float32')

    # initialize layer representations and gradients
    layer_reprs = []
    layer_grads = []
    for lii in range(len(self.grad_layers)):
      li = self.grad_layers[lii]
      layer_seq_len = self.layer_reprs[li].shape[1].value
      layer_units = self.layer_reprs[li].shape[2].value

      lr = np.zeros((Xb.shape[0], layer_seq_len, layer_units), dtype='float16')
      layer_reprs.append(lr)

      lg = np.zeros((self.hp.num_targets, Xb.shape[0], layer_seq_len, layer_units), dtype='float32')
      layer_grads.append(lg)


    # initialize variance
    if return_var:
      preds_var = np.zeros(preds.shape, dtype='float32')

      layer_reprs_var = []
      layer_grads_var = []
      for lii in range(len(self.grad_layers)):
        layer_reprs_var.append(np.zeros(layer_reprs.shape, dtype='float32'))
        layer_grads_var.append(np.zeros(layer_grads.shape, dtype='float32'))
    else:
      preds_var = None
      layer_grads_var = [None]*len(self.grad_layers)


    # initialize all-saving arrays
    if return_all:
      all_n = mc_n * len(ensemble_fwdrc)
      preds_all = np.zeros((Xb.shape[0], self.preds_length, self.hp.num_targets, all_n), dtype='float32')

      layer_reprs_all = []
      layer_grads_all = []
      for lii in range(len(self.grad_layers)):
        ls = tuple(list(layer_reprs[lii].shape) + [all_n])
        layer_reprs_all.append(np.zeros(ls, dtype='float32'))

        ls = tuple(list(layer_grads[lii].shape) + [all_n])
        layer_grads_all.append(np.zeros(ls, dtype='float32'))
    else:
      preds_all = None
      layer_grads_all = [None]*len(self.grad_layers)


    running_i = 0

    for ei in range(len(ensemble_fwdrc)):
      # construct sequence
      Xb_ensemble = hot1_augment(Xb, ensemble_fwdrc[ei], ensemble_shifts[ei])

      # update feed dict
      fd[self.inputs_ph] = Xb_ensemble

      # for each monte carlo (or non-mc single) iteration
      for mi in range(mc_n):
        # print('ei=%d, mi=%d, fwdrc=%d, shifts=%d' % \
        #       (ei, mi, ensemble_fwdrc[ei], ensemble_shifts[ei]),
        #       flush=True)

        ##################################################
        # prediction

        # predict
        preds_ei, layer_reprs_ei = sess.run([self.preds_train, self.layer_reprs], feed_dict=fd)

        # reverse
        if ensemble_fwdrc[ei] is False:
          preds_ei = preds_ei[:,::-1,:]

        # save previous mean
        preds1 = preds

        # update mean
        preds = self.running_mean(preds1, preds_ei, running_i+1)

        # update variance sum
        if return_var:
          preds_var = self.running_varsum(preds_var, preds_ei, preds1, preds)

        # save iteration
        if return_all:
          preds_all[:,:,:,running_i] = preds_ei[:,:,:]


        ##################################################
        # representations

        for lii in range(len(self.grad_layers)):
          li = self.grad_layers[lii]

          # reverse
          if ensemble_fwdrc[ei] is False:
            layer_reprs_ei[li] = layer_reprs_ei[li][:,::-1,:]

          # save previous mean
          layer_reprs_lii1 = layer_reprs[lii]

          # update mean
          layer_reprs[lii] = self.running_mean(layer_reprs_lii1, layer_reprs_ei[li], running_i+1)

          # update variance sum
          if return_var:
            layer_reprs_var[lii] = self.running_varsum(layer_reprs_var[lii], layer_reprs_ei[li],
                                                  layer_reprs_lii1, layer_reprs[lii])

          # save iteration
          if return_all:
            layer_reprs_all[lii][:,:,:,running_i] = layer_reprs_ei[li]


        ##################################################
        # gradients

        # compute gradients for each target individually
        for ti in range(self.hp.num_targets):
          # compute gradients
          layer_grads_ti_ei = sess.run(self.grad_ops[ti], feed_dict=fd)

          for lii in range(len(self.grad_layers)):
            # reverse
            if ensemble_fwdrc[ei] is False:
              layer_grads_ti_ei[lii] = layer_grads_ti_ei[lii][:,::-1,:]

            # save predious mean
            layer_grads_lii_ti1 = layer_grads[lii][ti]

            # update mean
            layer_grads[lii][ti] = self.running_mean(layer_grads_lii_ti1, layer_grads_ti_ei[lii], running_i+1)

            # update variance sum
            if return_var:
              layer_grads_var[lii][ti] = self.running_varsum(layer_grads_var[lii][ti], layer_grads_ti_ei[lii],
                                                          layer_grads_lii_ti1, layer_grads[lii][ti])

            # save iteration
            if return_all:
              layer_grads_all[lii][ti,:,:,:,running_i] = layer_grads_ti_ei[lii]

        # update running index
        running_i += 1

    if return_var:
      return (preds, preds_var), (layer_reprs, layer_reprs_var), (layer_grads, layer_grads_var)
    elif return_all:
      return (preds, preds_all), (layer_reprs, layer_reprs_all), (layer_grads, layer_grads_all)
    else:
      return preds, layer_reprs, layer_grads

  def gradients_genes(self, sess, batcher, gene_seqs):
    ''' Compute predictions on a test set.
    In
     sess:       TensorFlow session
     batcher:    Batcher class with sequence(s)
     gene_seqs:  List of GeneSeq instances specifying gene positions in sequences.
    Out
     layer_grads: [G (TSSs) x T (targets) x P (seq position) x U (Units layer i) array] * (L layers)
     layer_reprs: [S (sequences) x P (seq position) x U (Units layer i) array] * (L layers)
    Notes
     -Reverse complements aren't implemented yet. They're trickier here, because
      I'd need to build more gradient ops to match the flipped positions.
    '''

    # count TSSs
    tss_num = 0
    for gene_seq in gene_seqs:
      tss_num += len(gene_seq.tss_list)

    # initialize gradients and representations
    #  (I need a list for layers because the sizes are different within)
    #  (TSSxTargets up front, because I need to run their ops one by one)
    layer_grads = []
    layer_reprs = []
    for lii in range(len(self.grad_layers)):
      li = self.grad_layers[lii]
      layer_seq_len = self.layer_reprs[li].shape[1].value
      layer_units = self.layer_reprs[li].shape[2].value

      # gradients
      lg = np.zeros((tss_num, self.hp.num_targets, layer_seq_len, layer_units), dtype='float32')
      layer_grads.append(lg)

      # representations
      lr = np.zeros((batcher.num_seqs, layer_seq_len, layer_units), dtype='float32')
      layer_reprs.append(lr)

    # setup feed dict for dropout
    fd = self.set_mode('test')

    # TSS index
    tss_i = 0

    # sequence index
    si = 0

    # get first batch
    Xb, _, _, Nb = batcher.next()

    while Xb is not None:
      # update feed dict
      fd[self.inputs_ph] = Xb

      # predict
      reprs_batch, _ = sess.run([self.layer_reprs, self.preds_train], feed_dict=fd)

      # save representations
      for lii in range(len(self.grad_layers)):
        li = self.grad_layers[lii]
        layer_reprs[lii][si:si+Nb] = reprs_batch[li][:Nb]

      # compute gradients for each TSS position individually
      for bi in range(Nb):
        for tss in gene_seqs[si+bi].tss_list:
          # get TSS prediction bin position
          pi = tss.seq_bin(width=self.hp.target_pool, pred_buffer=self.hp.batch_buffer)

          for ti in range(self.hp.num_targets):
            # compute gradients over all positions
            grads_batch = sess.run(self.grad_pos_ops[pi][ti], feed_dict=fd)

            # accumulate gradients
            for lii in range(len(self.grad_layers)):
              layer_grads[lii][tss_i,ti,:,:] = grads_batch[lii][bi]

          # update TSS index
          tss_i += 1

      # update sequence index
      si += Nb

      # next batch
      Xb, _, _, Nb = batcher.next()

    # reset training batcher
    batcher.reset()

    return layer_grads, layer_reprs


  def hidden(self, sess, batcher, layers=None, test_batches=None):
    """ Compute hidden representations for a test set.

        In
         sess:          TensorFlow session
         batcher:       Batcher class with sequences.
         layers:        Layer indexes to return representations.
         test_batches:  Number of test batches to use.

        Out
         preds: S (sequences) x L (unbuffered length) x T (targets) array
        """

    if layers is None:
      layers = list(range(self.hp.cnn_layers))

    # initialize layer representation data structure
    layer_reprs = []
    for li in range(1 + np.max(layers)):
      layer_reprs.append([])
    preds = []

    # setup feed dict
    fd = self.set_mode('test')

    # get first batch
    Xb, _, _, Nb = batcher.next()

    batch_num = 0
    while Xb is not None and (test_batches is None or
                              batch_num < test_batches):
      # update feed dict
      fd[self.inputs_ph] = Xb

      # compute predictions
      layer_reprs_batch, preds_batch = sess.run(
          [self.layer_reprs, self.preds_train], feed_dict=fd)

      # accumulate representationsmakes the number of members for self smaller and also
      for li in layers:
        # squeeze (conv_2d-expanded) second dimension
        if layer_reprs_batch[li].shape[1] == 1:
          layer_reprs_batch[li] = layer_reprs_batch[li].squeeze(axis=1)

        # append
        layer_reprs[li].append(layer_reprs_batch[li][:Nb].astype('float16'))

      # accumualte predictions
      preds.append(preds_batch[:Nb])

      # next batch
      Xb, _, _, Nb = batcher.next()
      batch_num += 1

    # reset batcher
    batcher.reset()

    # accumulate representations
    for li in layers:
      layer_reprs[li] = np.vstack(layer_reprs[li])

    preds = np.vstack(preds)

    return layer_reprs, preds


  def _predict_ensemble(self,
                        sess,
                        fd,
                        Xb,
                        ensemble_fwdrc,
                        ensemble_shifts,
                        mc_n,
                        ds_indexes=None,
                        target_indexes=None,
                        return_var=False,
                        return_all=False,
                        penultimate=False):

    # determine predictions length
    preds_length = self.preds_length
    if ds_indexes is not None:
      preds_length = len(ds_indexes)

    # determine num targets
    if penultimate:
      num_targets = self.hp.cnn_params[-1].filters
    else:
      num_targets = self.hp.num_targets
      if target_indexes is not None:
        num_targets = len(target_indexes)

    # initialize batch predictions
    preds_batch = np.zeros(
        (Xb.shape[0], preds_length, num_targets), dtype='float32')

    if return_var:
      preds_batch_var = np.zeros(preds_batch.shape, dtype='float32')
    else:
      preds_batch_var = None

    if return_all:
      all_n = mc_n * len(ensemble_fwdrc)
      preds_all = np.zeros(
          (Xb.shape[0], preds_length, num_targets, all_n), dtype='float32')
    else:
      preds_all = None

    running_i = 0

    for ei in range(len(ensemble_fwdrc)):
      # construct sequence
      Xb_ensemble = hot1_augment(Xb, ensemble_fwdrc[ei], ensemble_shifts[ei])

      # update feed dict
      fd[self.inputs_ph] = Xb_ensemble

      # for each monte carlo (or non-mc single) iteration
      for mi in range(mc_n):
        # print('ei=%d, mi=%d, fwdrc=%d, shifts=%d' % (ei, mi, ensemble_fwdrc[ei], ensemble_shifts[ei]), flush=True)

        # predict
        preds_ei = sess.run(self.preds_eval, feed_dict=fd)

        # reverse
        if ensemble_fwdrc[ei] is False:
          preds_ei = preds_ei[:, ::-1, :]

        # down-sample
        if ds_indexes is not None:
          preds_ei = preds_ei[:, ds_indexes, :]
        if target_indexes is not None:
          preds_ei = preds_ei[:, :, target_indexes]

        # save previous mean
        preds_batch1 = preds_batch

        # update mean
        preds_batch = self.running_mean(preds_batch1, preds_ei, running_i + 1)

        # update variance sum
        if return_var:
          preds_batch_var = self.running_varsum(preds_batch_var, preds_ei,
                                                preds_batch1, preds_batch)

        # save iteration
        if return_all:
          preds_all[:, :, :, running_i] = preds_ei[:, :, :]

        # update running index
        running_i += 1

    return preds_batch, preds_batch_var, preds_all

  def predict_h5_manual(self, sess, batcher,
                        rc=False, shifts=[0], mc_n=0,
                        target_indexes=None,
                        return_var=False, return_all=False,
                        down_sample=1, penultimate=False,
                        test_batches=None, dtype='float32'):
    """ Compute predictions on a test set.

        In
         sess:           TensorFlow session
         batcher:        Batcher class with sequences.
         rc:             Average predictions from the forward and reverse
         complement sequences.
         shifts:         Average predictions from sequence shifts left/right.
         mc_n:           Monte Carlo iterations per rc/shift.
         target_indexes: Optional target subset list
         return_var:     Return variance estimates
         down_sample:    Int specifying to consider uniformly spaced sampled
         positions
         penultimate:    Predict the penultimate layer.
         test_batches    Number of test batches to use.
         dtype:          Float resolution to return.

        Out
         preds: S (sequences) x L (unbuffered length) x T (targets) array
        """

    # uniformly sample indexes
    ds_indexes = None
    preds_length = self.preds_length
    if down_sample != 1:
      ds_indexes = np.arange(0, self.preds_length, down_sample)
      preds_length = len(ds_indexes)

    # initialize prediction arrays
    if penultimate:
      num_targets = self.hp.cnn_params[-1].filters
    else:
      num_targets = self.hp.num_targets
      if target_indexes is not None:
        num_targets = len(target_indexes)

    # determine ensemble iteration parameters
    ensemble_fwdrc = []
    ensemble_shifts = []
    for shift in shifts:
      ensemble_fwdrc.append(True)
      ensemble_shifts.append(shift)
      if rc:
        ensemble_fwdrc.append(False)
        ensemble_shifts.append(shift)

    if mc_n > 0:
      # setup feed dict
      fd = self.set_mode('test_mc')

    else:
      # setup feed dict
      fd = self.set_mode('test')

      # co-opt the variable to represent
      # iterations per fwdrc/shift.
      mc_n = 1

    # total ensemble predictions
    all_n = mc_n * len(ensemble_fwdrc)

    # initialize prediction data structures
    if test_batches is None:
      num_seqs = batcher.remaining()
    else:
      num_seqs = min(batcher.remaining(), self.hp.batch_size*test_batches)

    preds = np.zeros(
        (num_seqs, preds_length, num_targets), dtype=dtype)
    if return_var:
      if all_n == 1:
        print(
            'Cannot return prediction variance. Add rc, shifts, or mc.',
            file=sys.stderr)
        exit(1)
      preds_var = np.zeros(
          (num_seqs, preds_length, num_targets), dtype=dtype)
    if return_all:
      preds_all = np.zeros(
          (num_seqs, preds_length, num_targets, all_n), dtype=dtype)

    # indexes
    si = 0
    batch_num = 0

    # while we want more batches
    while test_batches is None or batch_num < test_batches:
      # get batch
      Xb, _, _, Nb = batcher.next()

      # verify fidelity
      if Xb is None:
        break
      else:
        # make ensemble predictions
        preds_batch, preds_batch_var, preds_batch_all = self._predict_ensemble(
            sess, fd, Xb, ensemble_fwdrc, ensemble_shifts, mc_n, ds_indexes,
            target_indexes, return_var, return_all, penultimate)

        # accumulate predictions
        preds[si:si + Nb, :, :] = preds_batch[:Nb, :, :]
        if return_var:
          preds_var[si:si + Nb, :, :] = preds_batch_var[:Nb, :, :] / (all_n - 1)
        if return_all:
          preds_all[si:si + Nb, :, :, :] = preds_batch_all[:Nb, :, :, :]

        # update sequence index
        si += Nb

      # next batch
      batch_num += 1

    if return_var:
      if return_all:
        return preds, preds_var, preds_all
      else:
        return preds, preds_var
    else:
      return preds

  def predict_h5(self, sess, batcher, test_batches=None,
                 return_var=False, return_all=False):
    """ Compute preidctions on an HDF5 test set.

        Args:
          sess:          TensorFlow session
          batcher:       Batcher class with sequences.
          test_batches:  Number of test batches to use.
          return_var:    Return variance estimates
          return_all:    Retyrn all predictions.

        Returns:
          preds: S (sequences) x L (unbuffered length) x T (targets) array
      """
    fd = self.set_mode('test')

    # initialize prediction data structures
    preds = []
    if return_var:
      preds_var = []
    if return_all:
      preds_all = []

    # count batches
    batch_num = 0

    # while we want more batches
    while test_batches is None or batch_num < test_batches:
      # get batch
      Xb, _, _, Nb = batcher.next()

      # verify fidelity
      if Xb is None:
        break
      else:
        # update feed dict
        fd[self.inputs_ph] = Xb

        # make predictions
        if return_var or return_all:
          preds_batch, preds_ensemble_batch = sess.run([self.preds_eval, self.preds_ensemble], feed_dict=fd)

          # move ensemble to back
          preds_ensemble_batch = np.moveaxis(preds_ensemble_batch, 0, -1)

        else:
          preds_batch = sess.run(self.preds_eval, feed_dict=fd)

        # accumulate predictions and targets
        preds.append(preds_batch[:Nb])
        if return_var:
          preds_var_batch = np.var(preds_ensemble_batch, axis=-1)
          preds_var.append(preds_var_batch[:Nb])
        if return_all:
          preds_all.append(preds_ensemble_batch[:Nb])

        # next batch
        batch_num += 1

    # construct arrays
    preds = np.concatenate(preds, axis=0)
    if return_var:
      preds_var = np.concatenate(preds_var, axis=0)
    if return_all:
      preds_all = np.concatenate(preds_all, axis=0)

    if return_var:
      if return_all:
        return preds, preds_var, preds_all
      else:
        return preds, preds_var
    else:
      return preds

  def predict_tfr(self, sess, test_batches=None,
                  return_var=False, return_all=False):
    """ Compute preidctions on a TFRecord test set.

        Args:
          sess:          TensorFlow session
          test_batches:  Number of test batches to use.
          return_var:    Return variance estimates
          return_all:    Retyrn all predictions.

        Returns:
          preds: S (sequences) x L (unbuffered length) x T (targets) array
      """
    fd = self.set_mode('test')

    # initialize prediction data structures
    preds = []
<<<<<<< HEAD
    preds_var = []
    preds_all = []
=======
    if return_var:
      preds_var = []
    if return_all:
      preds_all = []
>>>>>>> 29dd294b

    # sequence index
    data_available = True
    batch_num = 0
    while data_available and (test_batches is None or batch_num < test_batches):
      try:
        # make predictions
        if return_var or return_all:
          preds_batch, preds_ensemble_batch = sess.run([self.preds_eval, self.preds_ensemble], feed_dict=fd)

          # move ensemble to back
          preds_ensemble_batch = np.moveaxis(preds_ensemble_batch, 0, -1)

        else:
          preds_batch = sess.run(self.preds_eval, feed_dict=fd)

        # accumulate predictions and targets
        preds.append(preds_batch)
        if return_var:
          preds_var_batch = np.var(preds_ensemble_batch, axis=-1)
          preds_var.append(preds_var_batch)
        if return_all:
          preds_all.append(preds_ensemble_batch)

        batch_num += 1

      except tf.errors.OutOfRangeError:
        data_available = False

<<<<<<< HEAD
    if preds:
      # concatenate into arrays
      preds = np.concatenate(preds, axis=0)
      if return_var and preds_var:
       preds_var = np.concatenate(preds_var, axis=0)
      if return_all and preds_all:
        preds_all = np.concatenate(preds_all, axis=0)

    else:
      # return empty array objects
      preds = np.array(preds)
      preds_var = np.array(preds_var)
      preds_all = np.array(preds_all)
=======
    # construct arrays
    preds = np.concatenate(preds, axis=0)
    if return_var:
      preds_var = np.concatenate(preds_var, axis=0)
    if return_all:
      preds_all = np.concatenate(preds_all, axis=0)
>>>>>>> 29dd294b

    if return_var:
      if return_all:
        return preds, preds_var, preds_all
      else:
        return preds, preds_var
    else:
      return preds

  def predict_genes(self,
                    sess,
                    batcher,
                    gene_seqs,
                    rc=False,
                    shifts=[0],
                    mc_n=0,
                    target_indexes=None,
                    tss_radius=0,
                    penultimate=False,
                    test_batches_per=256,
                    dtype='float32'):
    """ Compute predictions on a test set.

        In
         sess:            TensorFlow session
         batcher:         Batcher class with transcript-covering sequences
         gene_seqs        List of GeneSeq instances specifying gene positions in sequences.
         index, position) tuples marking TSSs.
         rc:              Average predictions from the forward and reverse
         complement sequences.
         shifts:          Average predictions from sequence shifts left/right.
         mc_n:            Monte Carlo iterations per rc/shift.
         target_indexes:  Optional target subset list
         tss_radius:      Radius of bins to quantify TSS.
         penultimate:     Predict the penultimate layer.
         dtype:           Float resolution to return.

        Out
         transcript_preds: G (gene transcripts) X T (targets) array
        """

    # count TSSs
    tss_num = 0
    for gene_seq in gene_seqs:
      tss_num += len(gene_seq.tss_list)

    # count targets
    if penultimate:
      num_targets = self.hp.cnn_params[-1].filters
    else:
      num_targets = self.hp.num_targets
      if target_indexes is not None:
        num_targets = len(target_indexes)

    # initialize TSS preds
    tss_preds = np.zeros((tss_num, num_targets), dtype=dtype)

    # initialize indexes
    tss_i = 0
    si = 0

    while not batcher.empty():
      # predict gene sequences
      gseq_preds = self.predict_h5_manual(sess, batcher, rc=rc, shifts=shifts, mc_n=mc_n,
                                          target_indexes=target_indexes, penultimate=penultimate,
                                          test_batches=test_batches_per)
      # slice TSSs
      for bsi in range(gseq_preds.shape[0]):
        for tss in gene_seqs[si].tss_list:
          bi = tss.seq_bin(width=self.hp.target_pool, pred_buffer=self.hp.batch_buffer)
          tss_preds[tss_i,:] = gseq_preds[bsi,bi-tss_radius:bi+1+tss_radius,:].sum(axis=0)
          tss_i += 1
        si += 1

    batcher.reset()

    return tss_preds


  def test_tfr(self, sess, test_batches=None):
    """ Compute model accuracy on a test set, where data is loaded from a queue.

        Args:
          sess:         TensorFlow session
          test_batches: Number of test batches to use.

        Returns:
          acc:          Accuracy object
      """
    fd = self.set_mode('test')

    # initialize prediction and target arrays
    preds = []
    targets = []
    targets_na = []

    batch_losses = []
    batch_target_losses = []
    batch_sizes = []

    # sequence index
    data_available = True
    batch_num = 0
    while data_available and (test_batches is None or batch_num < test_batches):
      try:
        # make predictions
        run_ops = [self.targets_eval, self.preds_eval,
                   self.loss_eval, self.loss_eval_targets]
        run_returns = sess.run(run_ops, feed_dict=fd)
        targets_batch, preds_batch, loss_batch, target_losses_batch = run_returns

        # accumulate predictions and targets
        preds.append(preds_batch.astype('float16'))
        targets.append(targets_batch.astype('float16'))
        targets_na.append(np.zeros([preds_batch.shape[0], self.preds_length], dtype='bool'))

        # accumulate loss
        batch_losses.append(loss_batch)
        batch_target_losses.append(target_losses_batch)
        batch_sizes.append(preds_batch.shape[0])

        batch_num += 1

      except tf.errors.OutOfRangeError:
        data_available = False

    # construct arrays
    targets = np.concatenate(targets, axis=0)
    preds = np.concatenate(preds, axis=0)
    targets_na = np.concatenate(targets_na, axis=0)

    # mean across batches
<<<<<<< HEAD
    batch_losses = np.array(batch_losses, dtype='float64')
    batch_losses = np.average(batch_losses, weights=batch_sizes)
    batch_target_losses = np.array(batch_target_losses, dtype='float64')
    batch_target_losses = np.average(batch_target_losses, axis=0, weights=batch_sizes)
=======
    batch_losses = np.mean(batch_losses, dtype='float64')
    batch_target_losses = np.array(batch_target_losses).mean(axis=0, dtype='float64')
>>>>>>> 29dd294b

    # instantiate accuracy object
    acc = accuracy.Accuracy(targets, preds, targets_na,
                            batch_losses, batch_target_losses)

    return acc

  def test_h5(self, sess, batcher, test_batches=None):
    """ Compute model accuracy on a test set.

        Args:
          sess:         TensorFlow session
          batcher:      Batcher object to provide data
          test_batches: Number of test batches

        Returns:
          acc:          Accuracy object
        """
    # setup feed dict
    fd = self.set_mode('test')

    # initialize prediction and target arrays
    preds = []
    targets = []
    targets_na = []

    batch_losses = []
    batch_target_losses = []
<<<<<<< HEAD
    batch_sizes = []
=======
>>>>>>> 29dd294b

    # get first batch
    batch_num = 0
    Xb, Yb, NAb, Nb = batcher.next()

    while Xb is not None and (test_batches is None or
                              batch_num < test_batches):
      # update feed dict
      fd[self.inputs_ph] = Xb
      fd[self.targets_ph] = Yb

      # make predictions
      run_ops = [self.targets_eval, self.preds_eval,
                 self.loss_eval, self.loss_eval_targets]
      run_returns = sess.run(run_ops, feed_dict=fd)
      targets_batch, preds_batch, loss_batch, target_losses_batch = run_returns

      # accumulate predictions and targets
      preds.append(preds_batch[:Nb,:,:].astype('float16'))
      targets.append(targets_batch[:Nb,:,:].astype('float16'))
      targets_na.append(np.zeros([Nb, self.preds_length], dtype='bool'))

      # accumulate loss
      batch_losses.append(loss_batch)
      batch_target_losses.append(target_losses_batch)
<<<<<<< HEAD
      batch_sizes.append(Nb)
=======
>>>>>>> 29dd294b

      # next batch
      batch_num += 1
      Xb, Yb, NAb, Nb = batcher.next()

    # reset batcher
    batcher.reset()

    # construct arrays
    targets = np.concatenate(targets, axis=0)
    preds = np.concatenate(preds, axis=0)
    targets_na = np.concatenate(targets_na, axis=0)

    # mean across batches
<<<<<<< HEAD
    batch_losses = np.array(batch_losses, dtype='float64')
    batch_losses = np.average(batch_losses, weights=batch_sizes)
    batch_target_losses = np.array(batch_target_losses, dtype='float64')
    batch_target_losses = np.average(batch_target_losses, axis=0, weights=batch_sizes)
=======
    batch_losses = np.mean(batch_losses, dtype='float64')
    batch_target_losses = np.array(batch_target_losses).mean(axis=0, dtype='float64')
>>>>>>> 29dd294b

    # instantiate accuracy object
    acc = accuracy.Accuracy(targets, preds, targets_na,
                            batch_losses, batch_target_losses)

    return acc

  def test_h5_manual(self,
                     sess,
                     batcher,
                     rc=False,
                     shifts=[0],
                     mc_n=0,
                     test_batches=None):
    """ Compute model accuracy on a test set.

        Args:
          sess:         TensorFlow session
          batcher:      Batcher object to provide data
          rc:             Average predictions from the forward and reverse
            complement sequences.
          shifts:         Average predictions from sequence shifts left/right.
          mc_n:           Monte Carlo iterations per rc/shift.
          test_batches: Number of test batches

        Returns:
          acc:          Accuracy object
        """

    # determine ensemble iteration parameters
    ensemble_fwdrc = []
    ensemble_shifts = []
    for shift in shifts:
      ensemble_fwdrc.append(True)
      ensemble_shifts.append(shift)
      if rc:
        ensemble_fwdrc.append(False)
        ensemble_shifts.append(shift)

    if mc_n > 0:
      # setup feed dict
      fd = self.set_mode('test_mc')

    else:
      # setup feed dict
      fd = self.set_mode('test')

      # co-opt the variable to represent
      # iterations per fwdrc/shift.
      mc_n = 1

    # initialize prediction and target arrays
    preds = []
    targets = []
    targets_na = []

    batch_losses = []
    batch_target_losses = []
    batch_size = []

    # get first batch
    Xb, Yb, NAb, Nb = batcher.next()

    batch_num = 0
    while Xb is not None and (test_batches is None or
                              batch_num < test_batches):
      # make ensemble predictions
      preds_batch, preds_batch_var, preds_all = self._predict_ensemble(
          sess, fd, Xb, ensemble_fwdrc, ensemble_shifts, mc_n)

      # add target info
      fd[self.targets_ph] = Yb
      fd[self.targets_na_ph] = NAb

      targets_na.append(np.zeros([Nb, self.preds_length], dtype='bool'))

      # recompute loss w/ ensembled prediction
      fd[self.preds_adhoc] = preds_batch
      targets_batch, loss_batch, target_losses_batch = sess.run(
          [self.targets_train, self.loss_adhoc, self.target_losses_adhoc],
          feed_dict=fd)

      # accumulate predictions and targets
      if preds_batch.ndim == 3:
        preds.append(preds_batch[:Nb, :, :].astype('float16'))
        targets.append(targets_batch[:Nb, :, :].astype('float16'))

      else:
        for qi in range(preds_batch.shape[3]):
          # TEMP, ideally this will be in the HDF5 and set previously
          self.quantile_means = np.geomspace(0.1, 256, 16)

          # softmax
          preds_batch_norm = np.expand_dims(
              np.sum(np.exp(preds_batch[:Nb, :, :, :]), axis=3), axis=3)
          pred_probs_batch = np.exp(
              preds_batch[:Nb, :, :, :]) / preds_batch_norm

          # expectation over quantile medians
          preds.append(np.dot(pred_probs_batch, self.quantile_means))

          # compare to quantile median
          targets.append(self.quantile_means[targets_batch[:Nb, :, :] - 1])

      # accumulate loss
      batch_losses.append(loss_batch)
      batch_target_losses.append(target_losses_batch)
      batch_sizes.append(Nb)

      # next batch
      Xb, Yb, NAb, Nb = batcher.next()
      batch_num += 1

    targets = np.concatenate(targets, axis=0)
    preds = np.concatenate(preds, axis=0)
    targets_na = np.concatenate(targets_na, axis=0)

    # reset batcher
    batcher.reset()

    # mean across batches
    batch_losses = np.array(batch_losses, dtype='float64')
    batch_losses = np.average(batch_losses, weights=batch_sizes)
    batch_target_losses = np.array(batch_target_losses, dtype='float64')
    batch_target_losses = np.average(batch_target_losses, axis=0, weights=batch_sizes)

    # instantiate accuracy object
    acc = accuracy.Accuracy(targets, preds, targets_na, batch_losses,
                            batch_target_losses)

    return acc

  def running_mean(self, u_k1, x_k, k):
    return u_k1 + (x_k - u_k1) / k

  def running_varsum(self, v_k1, x_k, m_k1, m_k):
    """ Computing the running variance numerator.

      Ref: https://www.johndcook.com/blog/standard_deviation/
      """
    return v_k1 + (x_k - m_k1) * (x_k - m_k)<|MERGE_RESOLUTION|>--- conflicted
+++ resolved
@@ -860,15 +860,8 @@
 
     # initialize prediction data structures
     preds = []
-<<<<<<< HEAD
     preds_var = []
     preds_all = []
-=======
-    if return_var:
-      preds_var = []
-    if return_all:
-      preds_all = []
->>>>>>> 29dd294b
 
     # sequence index
     data_available = True
@@ -898,7 +891,6 @@
       except tf.errors.OutOfRangeError:
         data_available = False
 
-<<<<<<< HEAD
     if preds:
       # concatenate into arrays
       preds = np.concatenate(preds, axis=0)
@@ -912,14 +904,6 @@
       preds = np.array(preds)
       preds_var = np.array(preds_var)
       preds_all = np.array(preds_all)
-=======
-    # construct arrays
-    preds = np.concatenate(preds, axis=0)
-    if return_var:
-      preds_var = np.concatenate(preds_var, axis=0)
-    if return_all:
-      preds_all = np.concatenate(preds_all, axis=0)
->>>>>>> 29dd294b
 
     if return_var:
       if return_all:
@@ -1052,15 +1036,11 @@
     targets_na = np.concatenate(targets_na, axis=0)
 
     # mean across batches
-<<<<<<< HEAD
     batch_losses = np.array(batch_losses, dtype='float64')
     batch_losses = np.average(batch_losses, weights=batch_sizes)
     batch_target_losses = np.array(batch_target_losses, dtype='float64')
     batch_target_losses = np.average(batch_target_losses, axis=0, weights=batch_sizes)
-=======
-    batch_losses = np.mean(batch_losses, dtype='float64')
-    batch_target_losses = np.array(batch_target_losses).mean(axis=0, dtype='float64')
->>>>>>> 29dd294b
+
 
     # instantiate accuracy object
     acc = accuracy.Accuracy(targets, preds, targets_na,
@@ -1089,10 +1069,7 @@
 
     batch_losses = []
     batch_target_losses = []
-<<<<<<< HEAD
     batch_sizes = []
-=======
->>>>>>> 29dd294b
 
     # get first batch
     batch_num = 0
@@ -1118,10 +1095,7 @@
       # accumulate loss
       batch_losses.append(loss_batch)
       batch_target_losses.append(target_losses_batch)
-<<<<<<< HEAD
       batch_sizes.append(Nb)
-=======
->>>>>>> 29dd294b
 
       # next batch
       batch_num += 1
@@ -1136,15 +1110,10 @@
     targets_na = np.concatenate(targets_na, axis=0)
 
     # mean across batches
-<<<<<<< HEAD
     batch_losses = np.array(batch_losses, dtype='float64')
     batch_losses = np.average(batch_losses, weights=batch_sizes)
     batch_target_losses = np.array(batch_target_losses, dtype='float64')
     batch_target_losses = np.average(batch_target_losses, axis=0, weights=batch_sizes)
-=======
-    batch_losses = np.mean(batch_losses, dtype='float64')
-    batch_target_losses = np.array(batch_target_losses).mean(axis=0, dtype='float64')
->>>>>>> 29dd294b
 
     # instantiate accuracy object
     acc = accuracy.Accuracy(targets, preds, targets_na,
